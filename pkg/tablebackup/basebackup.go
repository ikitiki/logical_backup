--- conflicted
+++ resolved
@@ -112,16 +112,9 @@
 		log.Printf("first delta lsn to keep %s is higher than the backup lsn %s, attempting the previous delta lsn %s",
 			postBackupLSN, snapshotLSN, preBackupLSN)
 		// looks like the slot that has been created after the delta segment got an LSN that is lower than that segment!
-<<<<<<< HEAD
 		if preBackupLSN > snapshotLSN {
 			log.Panic(fmt.Sprintf("table %s: logical backup lsn %s points to an earlier location than the lsn of the latest delta created before it %s",
 				t, snapshotLSN, t.firstDeltaLSNToKeep))
-=======
-		if preBackupLSN > backupLSN {
-			log.Panic(fmt.Sprintf("table %s: logical backup lsn %s points to an earlier location than the lsn"+
-				" of the latest delta created before it %s",
-				t, backupLSN, t.firstDeltaLSNToKeep))
->>>>>>> 8f1eef1e
 		}
 		candidateLSN = preBackupLSN
 	}
@@ -438,7 +431,6 @@
 	return nil
 }
 
-<<<<<<< HEAD
 // createTempRepSlot creates temporary replication slot with EXPORT_SNAPSHOT keyword
 func (t *TableBackup) createTempRepSlot() (dbutils.SnapshotID, dbutils.LSN, time.Duration, error) {
 	var (
@@ -449,27 +441,6 @@
 		lsn             dbutils.LSN
 		duration        time.Duration
 	)
-=======
-func (t *TableBackup) createTempReplicationSlot() (dbutils.LSN, error) {
-	var (
-		createdSlotName, basebackupLSN, snapshotName, plugin sql.NullString
-
-		lsn dbutils.LSN
-	)
-
-	if t.tx == nil {
-		return lsn, fmt.Errorf("no running transaction")
-	}
-
-	// we don't need to accumulate WAL on the server throughout the whole COPY running time. We need the slot
-	// exclusively to figure out our transaction LSN, why not drop it once we have got it?
-	row := t.tx.QueryRow(fmt.Sprintf("CREATE_REPLICATION_SLOT %s TEMPORARY LOGICAL %s USE_SNAPSHOT",
-		t.tempSlotName(), dbutils.OutputPlugin))
-
-	if err := row.Scan(&createdSlotName, &basebackupLSN, &snapshotName, &plugin); err != nil {
-		return lsn, fmt.Errorf("could not scan: %v", err)
-	}
->>>>>>> 8f1eef1e
 
 	startTime := time.Now()
 	row := t.replConn.QueryRow(fmt.Sprintf("CREATE_REPLICATION_SLOT %s TEMPORARY LOGICAL %s EXPORT_SNAPSHOT",
